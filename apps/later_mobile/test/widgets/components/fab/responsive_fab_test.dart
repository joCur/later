import 'package:flutter/material.dart';
import 'package:flutter_test/flutter_test.dart';
<<<<<<< HEAD
import 'package:later_mobile/design_system/molecules/fab/create_content_fab.dart';
=======
import 'package:later_mobile/core/theme/temporal_flow_theme.dart';
import 'package:later_mobile/design_system/molecules/fab/quick_capture_fab.dart';
>>>>>>> bf76c0f7
import 'package:later_mobile/design_system/organisms/fab/responsive_fab.dart';

void main() {
  Widget createTestApp({
    required Widget child,
    Size size = const Size(375, 812),
    bool disableAnimations = false,
  }) {
    return MediaQuery(
      data: MediaQueryData(size: size, disableAnimations: disableAnimations),
      child: MaterialApp(
        theme: ThemeData(
          brightness: Brightness.light,
          extensions: [TemporalFlowTheme.light()],
        ),
        home: Scaffold(body: child),
      ),
    );
  }

  group('ResponsiveFab', () {
    testWidgets('renders circular FAB without label on mobile', (tester) async {
      await tester.pumpWidget(
        MaterialApp(
          home: MediaQuery(
            data: const MediaQueryData(size: Size(375, 812)), // Mobile size
            child: Scaffold(
              body: ResponsiveFab(
                icon: Icons.add,
                label: 'Add Item',
                onPressed: () {},
              ),
            ),
          ),
        ),
      );

      // Verify CreateContentFab is used on mobile
      expect(find.byType(CreateContentFab), findsOneWidget);

      // Verify the icon is present
      expect(find.byIcon(Icons.add), findsOneWidget);

      // Verify label is NOT shown on mobile (only in accessibility/tooltip)
      expect(find.text('Add Item'), findsNothing);
    });

    testWidgets('renders extended FAB with label on desktop', (tester) async {
      await tester.pumpWidget(
        MaterialApp(
          home: MediaQuery(
            data: const MediaQueryData(size: Size(1440, 900)), // Desktop size
            child: Scaffold(
              body: ResponsiveFab(
                icon: Icons.add,
                label: 'Add Item',
                onPressed: () {},
              ),
            ),
          ),
        ),
      );

      // Verify FloatingActionButton.extended is used on desktop
      expect(find.byType(FloatingActionButton), findsOneWidget);

      // Verify the icon is present
      expect(find.byIcon(Icons.add), findsOneWidget);

      // Verify label IS shown on desktop
      expect(find.text('Add Item'), findsOneWidget);
    });

    testWidgets('onPressed callback works on mobile', (tester) async {
      bool pressed = false;

      await tester.pumpWidget(
        MaterialApp(
          home: MediaQuery(
            data: const MediaQueryData(size: Size(375, 812)), // Mobile size
            child: Scaffold(
              body: ResponsiveFab(
                icon: Icons.add,
                label: 'Add Item',
                onPressed: () => pressed = true,
              ),
            ),
          ),
        ),
      );

      // Tap the FAB
      await tester.tap(find.byType(CreateContentFab));
      await tester.pumpAndSettle();

      // Verify callback was called
      expect(pressed, isTrue);
    });

    testWidgets('onPressed callback works on desktop', (tester) async {
      bool pressed = false;

      await tester.pumpWidget(
        MaterialApp(
          home: MediaQuery(
            data: const MediaQueryData(size: Size(1440, 900)), // Desktop size
            child: Scaffold(
              body: ResponsiveFab(
                icon: Icons.add,
                label: 'Add Item',
                onPressed: () => pressed = true,
              ),
            ),
          ),
        ),
      );

      // Tap the FAB
      await tester.tap(find.byType(FloatingActionButton));
      await tester.pumpAndSettle();

      // Verify callback was called
      expect(pressed, isTrue);
    });

    testWidgets('supports custom icon', (tester) async {
      await tester.pumpWidget(
        MaterialApp(
          home: MediaQuery(
            data: const MediaQueryData(size: Size(375, 812)), // Mobile size
            child: Scaffold(
              body: ResponsiveFab(
                icon: Icons.edit,
                label: 'Edit',
                onPressed: () {},
              ),
            ),
          ),
        ),
      );

      // Verify custom icon is present
      expect(find.byIcon(Icons.edit), findsOneWidget);
    });

    testWidgets('supports null onPressed (disabled state)', (tester) async {
      await tester.pumpWidget(
        const MaterialApp(
          home: MediaQuery(
            data: MediaQueryData(size: Size(375, 812)), // Mobile size
            child: Scaffold(
              body: ResponsiveFab(icon: Icons.add, label: 'Add Item'),
            ),
          ),
        ),
      );

      // Verify FAB is rendered
      expect(find.byType(CreateContentFab), findsOneWidget);
    });

    testWidgets('uses tooltip when provided', (tester) async {
      await tester.pumpWidget(
        MaterialApp(
          home: MediaQuery(
            data: const MediaQueryData(size: Size(375, 812)), // Mobile size
            child: Scaffold(
              body: ResponsiveFab(
                icon: Icons.add,
                label: 'Add Item',
                tooltip: 'Custom Tooltip',
                onPressed: () {},
              ),
            ),
          ),
        ),
      );

      // Verify FAB is rendered
      expect(find.byType(CreateContentFab), findsOneWidget);
    });

    testWidgets('uses label as tooltip when tooltip not provided', (
      tester,
    ) async {
      await tester.pumpWidget(
        MaterialApp(
          home: MediaQuery(
            data: const MediaQueryData(size: Size(375, 812)), // Mobile size
            child: Scaffold(
              body: ResponsiveFab(
                icon: Icons.add,
                label: 'Add Item',
                onPressed: () {},
              ),
            ),
          ),
        ),
      );

      // Verify FAB is rendered
      expect(find.byType(CreateContentFab), findsOneWidget);
    });

    testWidgets('supports custom heroTag', (tester) async {
      await tester.pumpWidget(
        MaterialApp(
          home: MediaQuery(
            data: const MediaQueryData(size: Size(375, 812)), // Mobile size
            child: Scaffold(
              body: ResponsiveFab(
                icon: Icons.add,
                label: 'Add Item',
                heroTag: 'custom-hero',
                onPressed: () {},
              ),
            ),
          ),
        ),
      );

      // Verify FAB is rendered
      expect(find.byType(CreateContentFab), findsOneWidget);
    });

    testWidgets('renders in light theme', (tester) async {
      await tester.pumpWidget(
        MaterialApp(
          theme: ThemeData.light(),
          home: MediaQuery(
            data: const MediaQueryData(size: Size(375, 812)), // Mobile size
            child: Scaffold(
              body: ResponsiveFab(
                icon: Icons.add,
                label: 'Add Item',
                onPressed: () {},
              ),
            ),
          ),
        ),
      );

      // Verify FAB is rendered
      expect(find.byType(CreateContentFab), findsOneWidget);
    });

    testWidgets('renders in dark theme', (tester) async {
      await tester.pumpWidget(
        MaterialApp(
          theme: ThemeData.dark(),
          home: MediaQuery(
            data: const MediaQueryData(size: Size(375, 812)), // Mobile size
            child: Scaffold(
              body: ResponsiveFab(
                icon: Icons.add,
                label: 'Add Item',
                onPressed: () {},
              ),
            ),
          ),
        ),
      );

      // Verify FAB is rendered
      expect(find.byType(CreateContentFab), findsOneWidget);
    });

    testWidgets('adapts from mobile to desktop on resize', (tester) async {
      // Start with mobile size
      await tester.pumpWidget(
        MaterialApp(
          home: MediaQuery(
            data: const MediaQueryData(size: Size(375, 812)), // Mobile size
            child: Scaffold(
              body: ResponsiveFab(
                icon: Icons.add,
                label: 'Add Item',
                onPressed: () {},
              ),
            ),
          ),
        ),
      );

      // Verify mobile FAB
      expect(find.byType(CreateContentFab), findsOneWidget);

      // Resize to desktop
      await tester.pumpWidget(
        MaterialApp(
          home: MediaQuery(
            data: const MediaQueryData(size: Size(1440, 900)), // Desktop size
            child: Scaffold(
              body: ResponsiveFab(
                icon: Icons.add,
                label: 'Add Item',
                onPressed: () {},
              ),
            ),
          ),
        ),
      );

      // Verify desktop FAB with label
      expect(find.byType(FloatingActionButton), findsOneWidget);
      expect(find.text('Add Item'), findsOneWidget);
    });

    testWidgets('does not pulse by default on mobile', (tester) async {
      await tester.pumpWidget(
        createTestApp(
          size: const Size(375, 812), // Mobile size
          child: ResponsiveFab(
            icon: Icons.add,
            label: 'Add Item',
            onPressed: () {},
          ),
        ),
      );

      final responsiveFab = tester.widget<ResponsiveFab>(
        find.byType(ResponsiveFab),
      );
      expect(responsiveFab.enablePulse, isFalse);
    });

    testWidgets('passes enablePulse to QuickCaptureFab on mobile', (
      tester,
    ) async {
      await tester.pumpWidget(
        createTestApp(
          size: const Size(375, 812), // Mobile size
          child: ResponsiveFab(
            icon: Icons.add,
            label: 'Add Item',
            onPressed: () {},
            enablePulse: true,
          ),
        ),
      );

      // Verify ResponsiveFab has pulse enabled
      final responsiveFab = tester.widget<ResponsiveFab>(
        find.byType(ResponsiveFab),
      );
      expect(responsiveFab.enablePulse, isTrue);

      // Verify QuickCaptureFab has pulse enabled
      final quickCaptureFab = tester.widget<QuickCaptureFab>(
        find.byType(QuickCaptureFab),
      );
      expect(quickCaptureFab.enablePulse, isTrue);
    });

    testWidgets('pulses on desktop when enablePulse is true', (tester) async {
      await tester.pumpWidget(
        createTestApp(
          size: const Size(1440, 900), // Desktop size
          child: ResponsiveFab(
            icon: Icons.add,
            label: 'Add Item',
            onPressed: () {},
            enablePulse: true,
          ),
        ),
      );

      // Verify ResponsiveFab has pulse enabled
      final responsiveFab = tester.widget<ResponsiveFab>(
        find.byType(ResponsiveFab),
      );
      expect(responsiveFab.enablePulse, isTrue);

      // Pump frames to allow animation to start
      await tester.pump();
      await tester.pump(const Duration(milliseconds: 500));
    });

    testWidgets('stops pulsing on user interaction on mobile', (tester) async {
      bool pressed = false;

      await tester.pumpWidget(
        MaterialApp(
          home: MediaQuery(
            data: const MediaQueryData(size: Size(375, 812)), // Mobile size
            child: Scaffold(
              body: ResponsiveFab(
                icon: Icons.add,
                label: 'Add Item',
                onPressed: () => pressed = true,
                enablePulse: true,
              ),
            ),
          ),
        ),
      );

      // Tap the FAB
      await tester.tap(find.byType(QuickCaptureFab));
      await tester.pump();

      // Verify callback was called
      expect(pressed, isTrue);
    });

    testWidgets('stops pulsing on user interaction on desktop', (
      tester,
    ) async {
      bool pressed = false;

      await tester.pumpWidget(
        MaterialApp(
          home: MediaQuery(
            data: const MediaQueryData(size: Size(1440, 900)), // Desktop size
            child: Scaffold(
              body: ResponsiveFab(
                icon: Icons.add,
                label: 'Add Item',
                onPressed: () => pressed = true,
                enablePulse: true,
              ),
            ),
          ),
        ),
      );

      // Tap the FAB
      await tester.tap(find.byType(FloatingActionButton));
      await tester.pump();

      // Verify callback was called
      expect(pressed, isTrue);
    });

    testWidgets('respects reduced motion on mobile', (tester) async {
      await tester.pumpWidget(
        createTestApp(
          size: const Size(375, 812), // Mobile size
          disableAnimations: true,
          child: ResponsiveFab(
            icon: Icons.add,
            label: 'Add Item',
            onPressed: () {},
            enablePulse: true,
          ),
        ),
      );

      // Verify FAB is rendered
      expect(find.byType(QuickCaptureFab), findsOneWidget);

      // Pump frames to allow animation to start
      await tester.pump();
      await tester.pump(const Duration(milliseconds: 500));
    });

    testWidgets('respects reduced motion on desktop', (tester) async {
      await tester.pumpWidget(
        createTestApp(
          size: const Size(1440, 900), // Desktop size
          disableAnimations: true,
          child: ResponsiveFab(
            icon: Icons.add,
            label: 'Add Item',
            onPressed: () {},
            enablePulse: true,
          ),
        ),
      );

      // Verify FAB is rendered
      expect(find.byType(FloatingActionButton), findsOneWidget);

      // Pump frames to allow animation to start
      await tester.pump();
      await tester.pump(const Duration(milliseconds: 500));
    });
  });
}<|MERGE_RESOLUTION|>--- conflicted
+++ resolved
@@ -1,11 +1,7 @@
 import 'package:flutter/material.dart';
 import 'package:flutter_test/flutter_test.dart';
-<<<<<<< HEAD
+import 'package:later_mobile/core/theme/temporal_flow_theme.dart';
 import 'package:later_mobile/design_system/molecules/fab/create_content_fab.dart';
-=======
-import 'package:later_mobile/core/theme/temporal_flow_theme.dart';
-import 'package:later_mobile/design_system/molecules/fab/quick_capture_fab.dart';
->>>>>>> bf76c0f7
 import 'package:later_mobile/design_system/organisms/fab/responsive_fab.dart';
 
 void main() {
@@ -353,11 +349,11 @@
       );
       expect(responsiveFab.enablePulse, isTrue);
 
-      // Verify QuickCaptureFab has pulse enabled
-      final quickCaptureFab = tester.widget<QuickCaptureFab>(
-        find.byType(QuickCaptureFab),
-      );
-      expect(quickCaptureFab.enablePulse, isTrue);
+      // Verify CreateContentFab has pulse enabled
+      final createContentFab = tester.widget<CreateContentFab>(
+        find.byType(CreateContentFab),
+      );
+      expect(createContentFab.enablePulse, isTrue);
     });
 
     testWidgets('pulses on desktop when enablePulse is true', (tester) async {
@@ -404,7 +400,7 @@
       );
 
       // Tap the FAB
-      await tester.tap(find.byType(QuickCaptureFab));
+      await tester.tap(find.byType(CreateContentFab));
       await tester.pump();
 
       // Verify callback was called
@@ -455,7 +451,7 @@
       );
 
       // Verify FAB is rendered
-      expect(find.byType(QuickCaptureFab), findsOneWidget);
+      expect(find.byType(CreateContentFab), findsOneWidget);
 
       // Pump frames to allow animation to start
       await tester.pump();
