--- conflicted
+++ resolved
@@ -194,14 +194,11 @@
 
   /// Reorder ListItems with optimistic UI update
   Future<void> _reorderListItems(int oldIndex, int newIndex) async {
-<<<<<<< HEAD
-=======
     // Adjust newIndex when moving item down (Flutter's ReorderableListView pattern)
     if (newIndex > oldIndex) {
       newIndex -= 1;
     }
 
->>>>>>> f8f97234
     // Optimistically update local state first for immediate UI feedback
     final reorderedItems = List<ListItem>.from(_currentList.items);
     final item = reorderedItems.removeAt(oldIndex);
@@ -216,25 +213,16 @@
       final provider = Provider.of<ContentProvider>(context, listen: false);
       await provider.reorderListItems(_currentList.id, oldIndex, newIndex);
     } catch (e) {
-<<<<<<< HEAD
-      // On error, reload from provider to revert
-      if (!mounted) return;
-=======
       // On error, check mounted before any context usage
       if (!mounted) return;
 
       // Show error to user and revert state
       _showSnackBar('Failed to reorder items: $e', isError: true);
->>>>>>> f8f97234
       final provider = Provider.of<ContentProvider>(context, listen: false);
       final updated = provider.lists.firstWhere((l) => l.id == _currentList.id);
       setState(() {
         _currentList = updated;
       });
-<<<<<<< HEAD
-      _showSnackBar('Failed to reorder items: $e', isError: true);
-=======
->>>>>>> f8f97234
     }
   }
 
