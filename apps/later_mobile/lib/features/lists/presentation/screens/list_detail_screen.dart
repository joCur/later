import 'dart:async';

import 'package:flutter/material.dart';
import 'package:flutter_riverpod/flutter_riverpod.dart';
import 'package:uuid/uuid.dart';
import 'package:later_mobile/l10n/app_localizations.dart';
import 'package:later_mobile/design_system/tokens/tokens.dart';
import 'package:later_mobile/features/lists/domain/models/list_model.dart';
import 'package:later_mobile/features/lists/domain/models/list_item_model.dart';
import 'package:later_mobile/data/models/list_style.dart';
import 'package:later_mobile/design_system/organisms/cards/list_item_card.dart';
import 'package:later_mobile/design_system/organisms/fab/responsive_fab.dart';
import 'package:later_mobile/design_system/organisms/modals/bottom_sheet_container.dart';
import 'package:later_mobile/core/utils/responsive_modal.dart';
import 'package:later_mobile/design_system/atoms/inputs/text_input_field.dart';
import 'package:later_mobile/design_system/atoms/inputs/text_area_field.dart';
import 'package:later_mobile/design_system/organisms/dialogs/delete_confirmation_dialog.dart';
import 'package:later_mobile/design_system/molecules/app_bars/editable_app_bar_title.dart';
import 'package:later_mobile/design_system/molecules/lists/dismissible_list_item.dart';
import 'package:later_mobile/design_system/organisms/empty_states/animated_empty_state.dart';

import '../../application/providers.dart';
import '../controllers/list_items_controller.dart';
import '../controllers/lists_controller.dart';

/// List Detail Screen for viewing and editing List with ListItems
///
/// Features:
/// - Editable List name in AppBar with gradient text
/// - Custom icon display
/// - List items displayed in chosen style (bullets/numbered/checkboxes)
/// - Progress indicator for checkboxes style
/// - Add new item button (FAB)
/// - Edit item dialog (title, notes, checkbox state)
/// - Swipe-to-delete for items
/// - Drag-and-drop reordering
/// - Menu: Change style, Change icon, Delete list
/// - Auto-save with debounce (500ms)
///
/// The screen now fetches list data by ID using the listByIdProvider.
/// This enables deep linking and ensures data is always fresh from the source.
class ListDetailScreen extends ConsumerStatefulWidget {
  const ListDetailScreen({super.key, required this.listId});

  /// ID of the list to display and edit
  final String listId;

  @override
  ConsumerState<ListDetailScreen> createState() => _ListDetailScreenState();
}

class _ListDetailScreenState extends ConsumerState<ListDetailScreen> {
  // Text controllers (nullable until list loads)
  TextEditingController? _nameController;

  // Local state (nullable until list loads)
  ListModel? _currentList;
  List<ListItem> _currentItems = [];
  bool _isLoadingItems = false;
  Timer? _debounceTimer;
  bool _isSaving = false;
  bool _hasChanges = false;
  bool _enableFabPulse = false;

  // Track if controllers have been initialized
  bool _controllersInitialized = false;

  /// Initialize text controllers when list data is available
  void _initializeControllers(ListModel list) {
    if (_controllersInitialized) return;

    _currentList = list;
    _nameController = TextEditingController(text: list.name);

    // Listen to text changes for auto-save
    _nameController!.addListener(_onNameChanged);

    // Listen to list items controller changes
    ref.listenManual(
      listItemsControllerProvider(list.id),
      (previous, next) {
        next.whenData((items) {
          if (mounted) {
            setState(() {
              _currentItems = items;
              _isLoadingItems = false;
            });
          }
        });

        // Handle loading state
        if (next.isLoading && !next.hasValue) {
          if (mounted) {
            setState(() {
              _isLoadingItems = true;
            });
          }
        }

        // Handle errors
        next.whenOrNull(
          error: (error, stackTrace) {
            if (mounted) {
              final l10n = AppLocalizations.of(context)!;
              setState(() {
                _isLoadingItems = false;
              });
              _showSnackBar(l10n.listDetailLoadFailed, isError: true);
            }
          },
        );
      },
      fireImmediately: true,
    );

    // Listen to lists controller to update current list
    ref.listenManual(
      listsControllerProvider(list.spaceId),
      (previous, next) {
        next.whenData((lists) {
          final updated = lists.firstWhere(
            (l) => l.id == _currentList!.id,
            orElse: () => _currentList!,
          );
          if (mounted) {
            setState(() {
              _currentList = updated;
            });
          }
        });
      },
      fireImmediately: true,
    );

    _controllersInitialized = true;
  }

  @override
  void initState() {
    super.initState();
    // Controllers will be initialized in build when data loads
  }

  @override
  void dispose() {
    _debounceTimer?.cancel();
    _nameController?.removeListener(_onNameChanged);
    _nameController?.dispose();
    super.dispose();
  }

  /// Handle name changes and trigger debounced save
  void _onNameChanged() {
    setState(() {
      _hasChanges = true;
    });

    // Cancel previous timer
    _debounceTimer?.cancel();

    // Start new debounce timer (500ms)
    _debounceTimer = Timer(const Duration(milliseconds: 500), () {
      _saveChanges();
    });
  }

  /// Save changes to the list
  Future<void> _saveChanges() async {
    if (!_hasChanges || _isSaving || _currentList == null || _nameController == null) {
      return;
    }

    final l10n = AppLocalizations.of(context)!;
    final currentList = _currentList!;
    final nameController = _nameController!;

    // Validate name
    if (nameController.text.trim().isEmpty) {
      _showSnackBar(l10n.listDetailNameEmpty, isError: true);
      // Restore previous name
      nameController.text = currentList.name;
      setState(() {
        _hasChanges = false;
      });
      return;
    }

    setState(() {
      _isSaving = true;
    });

    try {
      // Update list name
      final updated = currentList.copyWith(
        name: nameController.text.trim(),
      );

      // Save via Riverpod controller
      await ref
          .read(listsControllerProvider(currentList.spaceId).notifier)
          .updateList(updated);

      setState(() {
        _currentList = updated;
        _hasChanges = false;
      });
    } catch (e) {
      _showSnackBar(l10n.listDetailSaveFailed, isError: true);
    } finally {
      setState(() {
        _isSaving = false;
      });
    }
  }

  /// Add a new ListItem
  Future<void> _addListItem() async {
    if (_currentList == null) return;

    final result = await _showListItemDialog();
    if (result == null || !mounted) return;

    final l10n = AppLocalizations.of(context)!;
    final currentList = _currentList!;

    try {
      // Set sortOrder to be at the end of current items
      final itemWithSortOrder = result.copyWith(
        sortOrder: _currentItems.length,
      );

      // Create item via Riverpod controller
      await ref
          .read(listItemsControllerProvider(currentList.id).notifier)
          .createItem(itemWithSortOrder);

      // Refresh parent list to get updated counts
      await ref
          .read(listsControllerProvider(currentList.spaceId).notifier)
          .refresh();

      if (mounted) _showSnackBar(l10n.listDetailItemAdded);
    } catch (e) {
      if (mounted) _showSnackBar(l10n.listDetailItemAddFailed, isError: true);
    }
  }

  /// Edit a ListItem
  Future<void> _editListItem(ListItem item) async {
    if (_currentList == null) return;

    final result = await _showListItemDialog(existingItem: item);
    if (result == null || !mounted) return;

    final l10n = AppLocalizations.of(context)!;
    final currentList = _currentList!;

    try {
      // Update item via Riverpod controller
      await ref
          .read(listItemsControllerProvider(currentList.id).notifier)
          .updateItem(result);

      // Refresh parent list to get updated counts
      await ref
          .read(listsControllerProvider(currentList.spaceId).notifier)
          .refresh();

      if (mounted) _showSnackBar(l10n.listDetailItemUpdated);
    } catch (e) {
      if (mounted) {
        _showSnackBar(l10n.listDetailItemUpdateFailed, isError: true);
      }
    }
  }

  /// Perform the actual deletion without confirmation
  /// Used by Dismissible which handles confirmation separately
  Future<void> _performDeleteListItem(ListItem item) async {
    if (_currentList == null) return;

    final l10n = AppLocalizations.of(context)!;
    final currentList = _currentList!;

    try {
      // Delete item via Riverpod controller
      await ref
          .read(listItemsControllerProvider(currentList.id).notifier)
          .deleteItem(item.id, currentList.id);

      // Refresh parent list to get updated counts
      await ref
          .read(listsControllerProvider(currentList.spaceId).notifier)
          .refresh();

      if (mounted) _showSnackBar(l10n.listDetailItemDeleted);
    } catch (e) {
      if (mounted) {
        _showSnackBar(l10n.listDetailItemDeleteFailed, isError: true);
      }
    }
  }

  /// Toggle ListItem checkbox
  Future<void> _toggleListItem(ListItem item) async {
    if (_currentList == null) return;

    final currentList = _currentList!;

    try {
      // Toggle item via Riverpod controller
      await ref
          .read(listItemsControllerProvider(currentList.id).notifier)
          .toggleItem(item);

      // Refresh parent list to get updated counts
      await ref
          .read(listsControllerProvider(currentList.spaceId).notifier)
          .refresh();
    } catch (e) {
      if (!mounted) return;
      final l10n = AppLocalizations.of(context)!;
      _showSnackBar(l10n.listDetailItemToggleFailed, isError: true);
    }
  }

  /// Reorder ListItems with optimistic UI update
  Future<void> _reorderListItems(int oldIndex, int newIndex) async {
    if (_currentList == null) return;

    // Adjust newIndex when moving item down (Flutter's ReorderableListView pattern)
    if (newIndex > oldIndex) {
      newIndex -= 1;
    }

    // Optimistically update local state first for immediate UI feedback
    final reorderedItems = List<ListItem>.from(_currentItems);
    final item = reorderedItems.removeAt(oldIndex);
    reorderedItems.insert(newIndex, item);

    setState(() {
      _currentItems = reorderedItems;
    });

    final currentList = _currentList!;

    // Then persist via Riverpod controller in the background
    try {
      // Extract IDs in the new order
      final orderedIds = reorderedItems.map((item) => item.id).toList();

      // Call controller to reorder
      await ref
          .read(listItemsControllerProvider(currentList.id).notifier)
          .reorderItems(orderedIds);
    } catch (e) {
      // On error, check mounted before any context usage
      if (!mounted) return;

      // Show error to user - controller will reload items from server
      final l10n = AppLocalizations.of(context)!;
      _showSnackBar(l10n.listDetailReorderFailed, isError: true);
    }
  }

  /// Change list style
  Future<void> _changeListStyle() async {
    if (_currentList == null) return;

    final result = await _showStyleSelectionDialog();
    if (result == null || !mounted) return;

    final l10n = AppLocalizations.of(context)!;
    final currentList = _currentList!;

    try {
      final updated = currentList.copyWith(style: result);
      await ref
          .read(listsControllerProvider(currentList.spaceId).notifier)
          .updateList(updated);

      if (mounted) {
        setState(() {
          _currentList = updated;
        });
      }

      if (mounted) _showSnackBar(l10n.listDetailStyleUpdated);
    } catch (e) {
      if (mounted) _showSnackBar(l10n.listDetailStyleChangeFailed, isError: true);
    }
  }

  /// Change list icon
  Future<void> _changeListIcon() async {
    if (_currentList == null) return;

    final result = await _showIconSelectionDialog();
    if (result == null || !mounted) return;

    final l10n = AppLocalizations.of(context)!;
    final currentList = _currentList!;

    try {
      final updated = currentList.copyWith(icon: result);
      await ref
          .read(listsControllerProvider(currentList.spaceId).notifier)
          .updateList(updated);

      if (mounted) {
        setState(() {
          _currentList = updated;
        });
      }

      if (mounted) _showSnackBar(l10n.listDetailIconUpdated);
    } catch (e) {
      if (mounted) _showSnackBar(l10n.listDetailIconChangeFailed, isError: true);
    }
  }

  /// Delete the entire List
  /// Note: Navigation is handled in _showDeleteListConfirmation(), not here
  Future<void> _deleteList() async {
    if (_currentList == null) return;

    final currentList = _currentList!;

    try {
      // Delete list via Riverpod controller
      await ref
          .read(listsControllerProvider(currentList.spaceId).notifier)
          .deleteList(currentList.id);

      // Navigation already handled in confirmation dialog
      // Success feedback is provided by UI update (list removed from list)
    } catch (e) {
      if (mounted) {
        final l10n = AppLocalizations.of(context)!;
        _showSnackBar(l10n.listDetailDeleteFailed, isError: true);
      }
    }
  }

  /// Show ListItem edit/create dialog
  Future<ListItem?> _showListItemDialog({ListItem? existingItem}) async {
    if (_currentList == null) return null;

    final l10n = AppLocalizations.of(context)!;
    final currentList = _currentList!;
    final titleController = TextEditingController(
      text: existingItem?.title ?? '',
    );
    final notesController = TextEditingController(
      text: existingItem?.notes ?? '',
    );

    return ResponsiveModal.show<ListItem>(
      context: context,
      child: BottomSheetContainer(
        title: existingItem == null ? l10n.listDetailAddItemTitle : l10n.listDetailEditItemTitle,
        primaryButtonText: existingItem == null ? l10n.buttonAdd : l10n.buttonSave,
        showSecondaryButton: false,
        onPrimaryPressed: () {
          if (titleController.text.trim().isEmpty) {
            ScaffoldMessenger.of(
              context,
            ).showSnackBar(SnackBar(content: Text(l10n.listDetailItemTitleRequired)));
            return;
          }

          final item = ListItem(
            id: existingItem?.id ?? const Uuid().v4(),
            listId: currentList.id,  // Foreign key field
            title: titleController.text.trim(),
            notes: notesController.text.trim().isEmpty
                ? null
                : notesController.text.trim(),
            isChecked: existingItem?.isChecked ?? false,
            sortOrder: existingItem?.sortOrder ?? 0,
          );

          Navigator.of(context).pop(item);
        },
        child: Column(
          mainAxisSize: MainAxisSize.min,
          crossAxisAlignment: CrossAxisAlignment.start,
          children: [
            // Title field
            TextInputField(
              controller: titleController,
              label: l10n.listDetailItemTitleLabel,
              hintText: l10n.listDetailItemTitleHint,
              autofocus: true,
              textCapitalization: TextCapitalization.sentences,
            ),
            const SizedBox(height: AppSpacing.md),

            // Notes field
            TextAreaField(
              controller: notesController,
              label: l10n.listDetailItemNotesLabel,
              hintText: l10n.listDetailItemNotesHint,
              maxLines: 3,
              textCapitalization: TextCapitalization.sentences,
            ),
          ],
        ),
      ),
    );
  }

  /// Show style selection dialog
  Future<ListStyle?> _showStyleSelectionDialog() async {
    final l10n = AppLocalizations.of(context)!;
    return ResponsiveModal.show<ListStyle>(
      context: context,
      child: BottomSheetContainer(
        title: l10n.listDetailStyleDialogTitle,
        child: Column(
          mainAxisSize: MainAxisSize.min,
          children: [
            ListTile(
              leading: const Icon(Icons.circle, size: 8),
              title: Text(l10n.listDetailStyleBullets),
              subtitle: Text(l10n.listDetailStyleBulletsDesc),
              onTap: () => Navigator.of(context).pop(ListStyle.bullets),
            ),
            ListTile(
              leading: const Text(
                '1.',
                style: TextStyle(fontWeight: FontWeight.bold),
              ),
              title: Text(l10n.listDetailStyleNumbered),
              subtitle: Text(l10n.listDetailStyleNumberedDesc),
              onTap: () => Navigator.of(context).pop(ListStyle.numbered),
            ),
            ListTile(
              leading: const Icon(Icons.check_box_outline_blank),
              title: Text(l10n.listDetailStyleCheckboxes),
              subtitle: Text(l10n.listDetailStyleCheckboxesDesc),
              onTap: () => Navigator.of(context).pop(ListStyle.checkboxes),
            ),
          ],
        ),
      ),
    );
  }

  /// Show icon selection dialog
  Future<String?> _showIconSelectionDialog() async {
    final l10n = AppLocalizations.of(context)!;
    final commonIcons = [
      '📝',
      '📋',
      '🛒',
      '✅',
      '📌',
      '⭐',
      '❤️',
      '🏠',
      '💼',
      '🎯',
      '🔖',
      '📚',
    ];

    return ResponsiveModal.show<String>(
      context: context,
      child: BottomSheetContainer(
        title: l10n.listDetailIconDialogTitle,
        child: GridView.builder(
          shrinkWrap: true,
          physics: const NeverScrollableScrollPhysics(),
          gridDelegate: const SliverGridDelegateWithFixedCrossAxisCount(
            crossAxisCount: 4,
            crossAxisSpacing: AppSpacing.sm,
            mainAxisSpacing: AppSpacing.sm,
            mainAxisExtent: 56, // Minimum 48px touch target + padding
          ),
          itemCount: commonIcons.length,
          itemBuilder: (context, index) {
            final icon = commonIcons[index];
            return InkWell(
              onTap: () => Navigator.of(context).pop(icon),
              borderRadius: BorderRadius.circular(AppSpacing.xs),
              child: Container(
                decoration: BoxDecoration(
                  border: Border.all(color: AppColors.border(context)),
                  borderRadius: BorderRadius.circular(AppSpacing.xs),
                ),
                child: Center(
                  child: Text(icon, style: const TextStyle(fontSize: 32)),
                ),
              ),
            );
          },
        ),
      ),
    );
  }

  /// Show delete list confirmation
  Future<void> _showDeleteListConfirmation() async {
    if (_currentList == null) return;

    final l10n = AppLocalizations.of(context)!;
    final currentList = _currentList!;
    final confirmed = await showDeleteConfirmationDialog(
      context: context,
      title: l10n.listDetailDeleteTitle,
      message: l10n.listDetailDeleteMessage(
        currentList.name,
        currentList.totalItemCount,
      ),
    );

    if (confirmed == true && mounted) {
      Navigator.of(context).pop(); // Return to previous screen
      await _deleteList();
    }
  }

  /// Show SnackBar message
  void _showSnackBar(String message, {bool isError = false}) {
    if (!mounted) return;

    ScaffoldMessenger.of(context).showSnackBar(
      SnackBar(
        content: Text(message),
        backgroundColor: isError ? AppColors.error : null,
        duration: const Duration(seconds: 2),
      ),
    );
  }

  @override
  Widget build(BuildContext context) {
    final l10n = AppLocalizations.of(context)!;
    final listAsync = ref.watch(listByIdProvider(widget.listId));

    return listAsync.when(
      loading: () => Scaffold(
        appBar: AppBar(
          title: Text(l10n.listDetailLoadingTitle),
        ),
        body: const Center(
          child: CircularProgressIndicator(),
        ),
      ),
      error: (error, stack) => Scaffold(
        appBar: AppBar(
          title: Text(l10n.listDetailErrorTitle),
        ),
        body: Center(
          child: Padding(
            padding: const EdgeInsets.all(AppSpacing.md),
            child: Column(
              mainAxisAlignment: MainAxisAlignment.center,
              children: [
                const Icon(
                  Icons.error_outline,
                  size: 64,
                  color: AppColors.error,
                ),
                const SizedBox(height: AppSpacing.md),
                Text(
                  l10n.listDetailErrorMessage,
                  textAlign: TextAlign.center,
                  style: AppTypography.bodyLarge,
                ),
                const SizedBox(height: AppSpacing.xs),
                Text(
                  error.toString(),
                  textAlign: TextAlign.center,
                  style: AppTypography.bodySmall.copyWith(
                    color: AppColors.textSecondary(context),
                  ),
                ),
                const SizedBox(height: AppSpacing.lg),
                ElevatedButton.icon(
                  onPressed: () => Navigator.of(context).pop(),
                  icon: const Icon(Icons.arrow_back),
                  label: Text(l10n.buttonGoBack),
                ),
              ],
            ),
          ),
        ),
      ),
      data: (list) {
        if (list == null) {
          // List not found
          return Scaffold(
            appBar: AppBar(
              title: Text(l10n.listDetailNotFoundTitle),
            ),
            body: Center(
              child: Padding(
                padding: const EdgeInsets.all(AppSpacing.md),
                child: Column(
                  mainAxisAlignment: MainAxisAlignment.center,
                  children: [
                    Icon(
                      Icons.list_alt_outlined,
                      size: 64,
                      color: AppColors.textSecondary(context),
                    ),
                    const SizedBox(height: AppSpacing.md),
                    Text(
                      l10n.listDetailNotFoundMessage,
                      textAlign: TextAlign.center,
                      style: AppTypography.bodyLarge,
                    ),
                    const SizedBox(height: AppSpacing.lg),
                    ElevatedButton.icon(
                      onPressed: () => Navigator.of(context).pop(),
                      icon: const Icon(Icons.arrow_back),
                      label: Text(l10n.buttonGoBack),
                    ),
                  ],
                ),
              ),
            ),
          );
        }

        // Initialize controllers with the loaded list
        _initializeControllers(list);

        // Watch item controller for live count calculation
        final itemsAsyncValue = ref.watch(listItemsControllerProvider(list.id));

    // Calculate counts from items for live updates
    final int? calculatedTotalCount = itemsAsyncValue.whenOrNull(
      data: (items) => items.length,
    );
    final int? calculatedCheckedCount = itemsAsyncValue.whenOrNull(
      data: (items) => items.where((item) => item.isChecked).length,
    );
    final double? calculatedProgress = itemsAsyncValue.whenOrNull(
      data: (items) {
        if (items.isEmpty) return 0.0;
        final checkedCount = items.where((item) => item.isChecked).length;
        return checkedCount / items.length;
      },
    );

    // Watch item controller for live count calculation
    final itemsAsyncValue = ref.watch(listItemsControllerProvider(widget.list.id));

    // Calculate counts from items for live updates
    final int? calculatedTotalCount = itemsAsyncValue.whenOrNull(
      data: (items) => items.length,
    );
    final int? calculatedCheckedCount = itemsAsyncValue.whenOrNull(
      data: (items) => items.where((item) => item.isChecked).length,
    );
    final double? calculatedProgress = itemsAsyncValue.whenOrNull(
      data: (items) {
        if (items.isEmpty) return 0.0;
        final checkedCount = items.where((item) => item.isChecked).length;
        return checkedCount / items.length;
      },
    );

    return PopScope(
      canPop: false,
      onPopInvokedWithResult: (didPop, result) async {
        if (!didPop) {
          // Save before leaving
          await _saveChanges();
          if (mounted && context.mounted) {
            Navigator.of(context).pop();
          }
        }
      },
      child: Scaffold(
        appBar: AppBar(
          title: Row(
            mainAxisSize: MainAxisSize.min,
            children: [
              // Icon (if available)
              if (list.icon != null) ...[
                Text(list.icon!, style: const TextStyle(fontSize: 24)),
                const SizedBox(width: AppSpacing.sm),
              ],

              // Editable name
              Flexible(
                child: EditableAppBarTitle(
                  text: list.name,
                  onChanged: (newName) {
                    _nameController!.text = newName;
                    _saveChanges();
                  },
                  gradient: AppColors.listGradient,
                  hintText: l10n.listDetailNameHint,
                ),
              ),
            ],
          ),
          actions: [
            if (_isSaving)
              const Padding(
                padding: EdgeInsets.all(AppSpacing.md),
                child: SizedBox(
                  width: 20,
                  height: 20,
                  child: CircularProgressIndicator(strokeWidth: 2),
                ),
              ),
            PopupMenuButton<String>(
              onSelected: (value) {
                switch (value) {
                  case 'changeStyle':
                    _changeListStyle();
                    break;
                  case 'changeIcon':
                    _changeListIcon();
                    break;
                  case 'delete':
                    _showDeleteListConfirmation();
                    break;
                }
              },
              itemBuilder: (context) => [
                PopupMenuItem(
                  value: 'changeStyle',
                  child: Row(
                    children: [
                      const Icon(Icons.format_list_bulleted),
                      const SizedBox(width: AppSpacing.sm),
                      Text(l10n.listDetailMenuChangeStyle),
                    ],
                  ),
                ),
                PopupMenuItem(
                  value: 'changeIcon',
                  child: Row(
                    children: [
                      const Icon(Icons.emoji_emotions),
                      const SizedBox(width: AppSpacing.sm),
                      Text(l10n.listDetailMenuChangeIcon),
                    ],
                  ),
                ),
                PopupMenuItem(
                  value: 'delete',
                  child: Row(
                    children: [
                      const Icon(Icons.delete, color: AppColors.error),
                      const SizedBox(width: AppSpacing.sm),
                      Text(l10n.listDetailMenuDelete),
                    ],
                  ),
                ),
              ],
            ),
          ],
        ),
        body: Column(
          children: [
            // Progress section (only for checkboxes style)
            if (list.style == ListStyle.checkboxes)
              Container(
                padding: const EdgeInsets.all(AppSpacing.md),
                decoration: BoxDecoration(
                  gradient: AppColors.listGradient,
                  boxShadow: [
                    BoxShadow(
                      color: AppColors.listGradient.colors.first.withValues(
                        alpha: 0.3,
                      ),
                      blurRadius: 8,
                      offset: const Offset(0, 2),
                    ),
                  ],
                ),
                child: Column(
                  crossAxisAlignment: CrossAxisAlignment.start,
                  children: [
                    Text(
                      l10n.listDetailProgressCompleted(
<<<<<<< HEAD
                        calculatedCheckedCount ?? list.checkedItemCount,
                        calculatedTotalCount ?? list.totalItemCount,
=======
                        calculatedCheckedCount ?? _currentList.checkedItemCount,
                        calculatedTotalCount ?? _currentList.totalItemCount,
>>>>>>> 5aa47ad7
                      ),
                      style: AppTypography.bodyMedium.copyWith(
                        color: Colors.white,
                        fontWeight: FontWeight.w600,
                      ),
                    ),
                    const SizedBox(height: AppSpacing.sm),
                    LinearProgressIndicator(
<<<<<<< HEAD
                      value: calculatedProgress ?? list.progress,
=======
                      value: calculatedProgress ?? _currentList.progress,
>>>>>>> 5aa47ad7
                      backgroundColor: Colors.white.withValues(alpha: 0.3),
                      valueColor: const AlwaysStoppedAnimation<Color>(
                        Colors.white,
                      ),
                      minHeight: 8,
                      borderRadius: BorderRadius.circular(4),
                    ),
                  ],
                ),
              ),

            // List items
            Expanded(
              child: _isLoadingItems
                  ? const Center(child: CircularProgressIndicator())
                  : _currentItems.isEmpty
                      ? _buildEmptyState()
                      : ReorderableListView.builder(
                          padding: const EdgeInsets.all(AppSpacing.md),
                          itemCount: _currentItems.length,
                          onReorder: _reorderListItems,
                          itemBuilder: (context, index) {
                            final item = _currentItems[index];
                            final itemKey = ValueKey(item.id);
                            return DismissibleListItem(
                              key: itemKey,
                              itemKey: itemKey,
                              itemName: item.title,
                              onDelete: () => _performDeleteListItem(item),
                              child: ListItemCard(
                                listItem: item,
                                listStyle: list.style,
                                itemIndex: index,
                                onCheckboxChanged:
                                    list.style == ListStyle.checkboxes
                                    ? (value) => _toggleListItem(item)
                                    : null,
                                onLongPress: () => _editListItem(item),
                              ),
                            );
                          },
                        ),
            ),
          ],
        ),
        floatingActionButton: ResponsiveFab(
          icon: Icons.add,
          label: l10n.listDetailFabLabel,
          onPressed: _addListItem,
          gradient: AppColors.listGradient,
          enablePulse: _enableFabPulse,
        ),
      ),
    );
      },
    );
  }

  Widget _buildEmptyState() {
    final l10n = AppLocalizations.of(context)!;
    return AnimatedEmptyState(
      icon: Icons.list_alt,
      title: l10n.listDetailEmptyTitle,
      message: l10n.listDetailEmptyMessage,
      enableFabPulse: (enabled) {
        if (mounted) {
          setState(() {
            _enableFabPulse = enabled;
          });
        }
      },
    );
  }
}<|MERGE_RESOLUTION|>--- conflicted
+++ resolved
@@ -882,13 +882,8 @@
                   children: [
                     Text(
                       l10n.listDetailProgressCompleted(
-<<<<<<< HEAD
                         calculatedCheckedCount ?? list.checkedItemCount,
                         calculatedTotalCount ?? list.totalItemCount,
-=======
-                        calculatedCheckedCount ?? _currentList.checkedItemCount,
-                        calculatedTotalCount ?? _currentList.totalItemCount,
->>>>>>> 5aa47ad7
                       ),
                       style: AppTypography.bodyMedium.copyWith(
                         color: Colors.white,
@@ -897,11 +892,7 @@
                     ),
                     const SizedBox(height: AppSpacing.sm),
                     LinearProgressIndicator(
-<<<<<<< HEAD
                       value: calculatedProgress ?? list.progress,
-=======
-                      value: calculatedProgress ?? _currentList.progress,
->>>>>>> 5aa47ad7
                       backgroundColor: Colors.white.withValues(alpha: 0.3),
                       valueColor: const AlwaysStoppedAnimation<Color>(
                         Colors.white,
